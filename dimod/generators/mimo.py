# -*- coding: utf-8 -*-
# Copyright 2023 D-Wave Systems Inc.
#
#    Licensed under the Apache License, Version 2.0 (the "License");
#    you may not use this file except in compliance with the License.
#    You may obtain a copy of the License at
#
#        http://www.apache.org/licenses/LICENSE-2.0
#
#    Unless required by applicable law or agreed to in writing, software
#    distributed under the License is distributed on an "AS IS" BASIS,
#    WITHOUT WARRANTIES OR CONDITIONS OF ANY KIND, either express 93or implied.
#    See the License for the specific language governing permissions and
#    limitations under the License.
#
# ===============================================================================================

#Author: Jack Raymond
#Date: December 18th 2020

from functools import wraps
from itertools import product
import networkx as nx
import numpy as np
from typing import Callable, Iterable, Optional, Sequence, Tuple, Union

import dimod

mod_config = { # bits per transmitter, amplitudes, transmitters_per_spin, number of amps, spins per symbol
    "BPSK": {"bpt": 1, "amps": 1, "tps": 1, "na": 1, "sps": 1},
    "QPSK": {"bpt": 2, "amps": 1, "tps": 2, "na": 1, "sps": 1},
    "16QAM": {"bpt": 4, "amps": 2, "tps": 4, "na": 2, "sps": 2},
    "64QAM": {"bpt": 6, "amps": 4, "tps": 6, "na": 3, "sps": 3},
    "256QAM": {"bpt": 8, "amps": 8, "tps": 8, "na": 5, "sps": 4}   #JP: check numbers for 256QAM
    }

def make_random_state(seed_or_state):
    if not seed_or_state:
        return np.random.RandomState(None)
    elif type(seed_or_state) is np.random.mtrand.RandomState:
        return seed_or_state
    elif type(seed_or_state) is int:
        return np.random.RandomState(seed_or_state)
    else:
        raise ValueError(f"Unsupported seed type: {seed_or_state}")

# def supported_modulation(f):      JP: would be nicer but needs work
#     @wraps(f)
#     def check_support(*args, **kwargs):
#         modulation = kwargs.get("modulation", None)
#         print(modulation)
#         if modulation and modulation not in mod_config.keys():
#             raise ValueError(f"Unsupported modulation: {modulation}")
#         return f(*args, **kwargs)
#     return check_support

def _quadratic_form(y, F):
    """Convert :math:`O(v) = ||y - F v||^2` to sparse quadratic form.

    Constructs coefficients for the form
    :math:`O(v) = v^{\dagger} J v - 2 \Re(h^{\dagger} v) + \\text{offset}`.

    Args:
        y: Received symbols as a NumPy column vector of complex or real values.

        F: Wireless channel as an :math:`i \\times j` NumPy matrix of complex
            values, where :math:`i` rows correspond to :math:`y_i` receivers
            and :math:`j` columns correspond to :math:`v_i` transmitted symbols.

    Returns:
        Three tuple of offset, as a real scalar, linear biases :math:`h`, as a dense
        real vector, and quadratic interactions, :math:`J`, as a dense real symmetric
        matrix.
    """

    if len(F.shape) != 2 or F.shape[0] != y.shape[0]:
        raise ValueError("F should have shape (n, m) for some m, n "
                         "and n should equal y.shape[1];"
                         f" given: {F.shape}, n={y.shape[1]}")

    offset = np.matmul(y.imag.T, y.imag) + np.matmul(y.real.T, y.real)
    h = - 2*np.matmul(F.T.conj(), y)    # Be careful with interpretation!
    J = np.matmul(F.T.conj(), F)

    return offset, h, J

# @supported_modulation
def _real_quadratic_form(h, J, modulation=None):
    """Separate real and imaginary parts of quadratic form.

    Unwraps objective function on complex variables as an objective function of
    concatenated real variables, first the real and then the imaginary part.

    Args:
        h: Linear biases as a dense real NumPy vector.

        J: Quadratic interactions as a dense real symmetric matrix.

        modulation: Modulation. Supported values are 'BPSK', 'QPSK', '16QAM',
            '64QAM', and '256QAM'.

    Returns:
        Two-tuple of linear biases, :math:`h`, as a NumPy real vector with any
        imaginary part following the real part, and quadratic interactions,
        :math:`J`, as a real matrix with any imaginary part moved to above and
        below the diagonal.
    """
    # Here, for BPSK F-induced complex parts of h and J are discarded:
    # Given y = F x + nu, for independent and identically distributed channel F
    # and complex noise nu, the system of equations defined by the real part is
    # sufficient to define the canonical decoding problem.
    # In essence, rotate y to the eigenbasis of F, throw away the orthogonal noise
    # (the complex problem as the real part with suitable adjustment factor 2 to
    # signal to noise ratio: F^{-1}*y = I*x + F^{-1}*nu)
    # JR: revisit and prove

    if modulation != 'BPSK' and (np.iscomplex(h).any() or np.iscomplex(J).any()):
        hR = np.concatenate((h.real, h.imag), axis=0)
        JR = np.concatenate((np.concatenate((J.real, J.imag), axis=0),
                             np.concatenate((J.imag.T, J.real), axis=0)),
                             axis=1)
        return hR, JR
    else:
        return h.real, J.real

def _amplitude_modulated_quadratic_form(h, J, modulation):
    """Amplitude-modulate the quadratic form.

    Updates bias amplitudes for quadrature amplitude modulation.

    Args:
        h: Linear biases as a NumPy vector.

        J: Quadratic interactions as a matrix.

        modulation: Modulation. Supported values are non-quadrature modulation
            BPSK and quadrature modulations 'QPSK', '16QAM', '64QAM', and '256QAM'.

    Returns:
        Two-tuple of amplitude-modulated linear biases, :math:`h`, as a NumPy
        vector  and amplitude-modulated quadratic interactions, :math:`J`, as
        a matrix.
    """
    if modulation not in mod_config.keys():
        raise ValueError(f"Unsupported modulation: {modulation}")

    amps = 2 ** np.arange(mod_config[modulation]["na"])
    hA = np.kron(amps[:, np.newaxis], h)
    JA = np.kron(np.kron(amps[:, np.newaxis], amps[np.newaxis, :]), J)
    return hA, JA

def _symbols_to_spins(symbols: np.array, modulation: str) -> np.array:
    """Convert quadrature amplitude modulated (QAM) symbols to spins.

    Args:
        symbols: Transmitted symbols as a NumPy column vector.

        modulation: Modulation. Supported values are non-quadrature modulation
            binary phase-shift keying (BPSK, or 2-QAM) and quadrature modulations
            'QPSK', '16QAM', '64QAM', and '256QAM'.

    Returns:
        Spins as a NumPy array.
    """
    if modulation not in mod_config.keys():
        raise ValueError(f"Unsupported modulation: {modulation}")

    num_transmitters = len(symbols)

    if modulation == 'BPSK':
        return symbols.copy()

    if modulation == 'QPSK':
        return np.concatenate((symbols.real, symbols.imag))

    spins_per_real_symbol = mod_config[modulation]["sps"]

    # A map from integer parts to real is clearest (and sufficiently performant),
    # generalizes to Gray coding more easily as well:

    symb_to_spins = { np.sum([x*2**xI for xI, x in enumerate(spins)]) : spins
                        for spins in product(*spins_per_real_symbol*[(-1, 1)])}
    spins = np.concatenate([np.concatenate(([symb_to_spins[symb][prec] for symb in symbols.real.flatten()],
                                            [symb_to_spins[symb][prec] for symb in symbols.imag.flatten()]))
                            for prec in range(spins_per_real_symbol)])
    if len(symbols.shape) > 2:
        raise ValueError(f"`symbols` should be 1 or 2 dimensional but is shape {symbols.shape}")
    if symbols.ndim == 1:    # If symbols shaped as vector, return as vector
        spins.reshape((len(spins), ))

    return spins

def _yF_to_hJ(y, F, modulation):
    """Convert :math:`O(v) = ||y - F v||^2` to modulated quadratic form.

    Constructs coefficients for the form
    :math:`O(v) = v^{\dagger} J v - 2 \Re(h^{\dagger} v) + \\text{offset}`.

    Args:
        y: Received symbols as a NumPy column vector of complex or real values.

        F: Wireless channel as an :math:`i \\times j` NumPy matrix of complex
            values, where :math:`i` rows correspond to :math:`y_i` receivers
            and :math:`j` columns correspond to :math:`v_i` transmitted symbols.

        modulation: Modulation. Supported values are non-quadrature modulation
            BPSK and quadrature modulations 'QPSK', '16QAM', '64QAM', and '256QAM'.

    Returns:
        Three tuple of amplitude-modulated linear biases :math:`h`, as a NumPy
        vector, amplitude-modulated quadratic interactions, :math:`J`, as a
        matrix, and offset as a real scalar.
    """
    offset, h, J = _quadratic_form(y, F) # Conversion to quadratic form

    # Separate real and imaginary parts of quadratic form:
    h, J = _real_quadratic_form(h, J, modulation)

    # Amplitude-modulate the biases in the quadratic form:
    h, J = _amplitude_modulated_quadratic_form(h, J, modulation)

    return h, J, offset

def linear_filter(F, method='zero_forcing', SNRoverNt=float('Inf'), PoverNt=1):
    """Construct a linear filter for estimating transmitted signals.

    # Jack: you'll need to go over the following carefully
    Following the conventions of MacKay\ [#Mackay]_, a filter is constructed for independent and identically
    distributed Gaussian noise at power spectral density `N_0`:

    :math:`N_0 I[N_r] = E[n n^{\dagger}]`

    For independent and identically distributed (i.i.d), zero mean, transmitted symbols

    :math:`P_c I[N_t] = E[v v^{\dagger}]`

    where :math:`P_{c}` is the constellation's mean power equal to  :math:`(1, 2, 10, 42)N_t`
    for BPSK, QPSK, 16QAM, 64QAM respectively.

    For an i.i.d channel,

    :math:`N_r N_t = E_F[T_r[F F^{\dagger}]] \qquad \Rightarrow \qquad E[||F_{\mu, i}||^2] = 1`

    Symbols are assumed to be normalized:

    :math:`\\frac{SNR}{N_t} = \\frac{P_c}{N_0}`

    :math:`SNR_b = \\frac{SNR}{N_t B_c}`

    where :math:`B_c` is bit per symbol  equal to  :math:`(1, 2, 4, 8)`
    for BPSK, QPSK, 16QAM, 64QAM respectively

    Typical use case: set :math:`\\frac{SNR}{N_t} = SNR_b`.

    .. [#Mackay] Matthew R. McKay, Iain B. Collings, Antonia M. Tulino.
        "Achievable sum rate of MIMO MMSE receivers: A general analytic framework"
        IEEE Transactions on Information Theory, February 2010
        arXiv:0903.0666 [cs.IT]

    Reference:

        https://www.youtube.com/watch?v=U3qjVgX2poM
    """
    if method not in ['zero_forcing', 'matched_filter', 'MMSE']:
        raise ValueError('Unsupported filtering method')

    if method == 'zero_forcing':
        # Moore-Penrose pseudo inverse
        return np.linalg.pinv(F)

    Nr, Nt = F.shape

    if method == 'matched_filter':  # F = root(Nt/P) Fcompconj
        return F.conj().T / np.sqrt(PoverNt)

    # method == 'MMSE':
    return np.matmul(
        F.conj().T,
        np.linalg.pinv(np.matmul(F, F.conj().T) + np.identity(Nr)/SNRoverNt)
                    ) / np.sqrt(PoverNt)

def spins_to_symbols(spins: np.array, modulation: str = None,
                     num_transmitters: int = None) -> np.array:
    """Convert spins to modulated symbols.

    Args:
        spins: Spins as a NumPy array.

        modulation: Modulation. Supported values are non-quadrature modulation
            BPSK and quadrature modulations 'QPSK', '16QAM', '64QAM', and '256QAM'.

    Returns:
        Transmitted symbols as a NumPy vector.
    """
    if modulation not in mod_config.keys():
        raise ValueError(f"Unsupported modulation: {modulation}")

    num_spins = len(spins)

    if num_transmitters is None:
        num_transmitters = num_spins // mod_config[modulation]["tps"]

    if num_transmitters == num_spins:
        symbols = spins
    else:
        num_amps, rem = divmod(len(spins), (2*num_transmitters))
        if num_amps > 64:
            raise ValueError('Complex encoding is limited to 64 bits in'
                             'real and imaginary parts; num_transmitters is'
                             'too small')
        if rem != 0:
            raise ValueError('num_spins must be divisible by num_transmitters '
                             'for modulation schemes')

        spinsR = np.reshape(spins, (num_amps, 2*num_transmitters))
        amps = 2**np.arange(0, num_amps)[:, np.newaxis]

        symbols = np.sum(amps*spinsR[:, :num_transmitters], axis=0) \
            + 1j*np.sum(amps*spinsR[:, num_transmitters:], axis=0)

    return symbols

def lattice_to_attenuation_matrix(lattice, transmitters_per_node=1, receivers_per_node=1, neighbor_root_attenuation=1):
    """The attenuation matrix is an ndarray and specifies the expected root-power of transmission between integer indexed transmitters and receivers.
    The shape of the attenuation matrix is num_receivers by num_transmitters.
    In this code, there is uniform transmission of power for on-site trasmitter/receiver pairs, and unifrom transmission
    from transmitters to receivers up to graph distance 1.
    Note that this code requires work - we should exploit sparsity, and track the label map.
    This could be generalized to account for asymmetric transmission patterns, or real-valued spatial structure."""
    num_var = lattice.number_of_nodes()

    if any('num_transmitters' in lattice.nodes[n] for n in lattice.nodes) or any('num_receivers' in lattice.nodes[n] for n in lattice.nodes):
        node_to_transmitters = {} #Integer labels of transmitters at node
        node_to_receivers = {} #Integer labels of receivers at node
        t_ind = 0
        r_ind = 0
        for n in lattice.nodes:
            num = transmitters_per_node
            if 'num_transmitters' in lattice.nodes[n]:
                num = lattice.nodes[n]['num_transmitters']
            node_to_transmitters[n] = list(range(t_ind, t_ind+num))
            t_ind = t_ind + num

            num = receivers_per_node
            if 'num_receivers' in lattice.nodes[n]:
                num = lattice.nodes[n]['num_receivers']
            node_to_receivers[n] = list(range(r_ind, r_ind+num))
            r_ind = r_ind + num
        A = np.zeros(shape=(r_ind, t_ind))
        for n0 in lattice.nodes:
            root_receivers = node_to_receivers[n0]
            for r in root_receivers:
                for t in node_to_transmitters[n0]:
                    A[r, t] = 1
                for neigh in lattice.neighbors(n0):
                    for t in node_to_transmitters[neigh]:
                        A[r, t]=neighbor_root_attenuation
    else:
        A = np.identity(num_var)
        # Uniform case:
        node_to_int = {n:idx for idx, n in enumerate(lattice.nodes())}
        for n0 in lattice.nodes:
            root = node_to_int[n0]
            for neigh in lattice.neighbors(n0):
                A[node_to_int[neigh], root]=neighbor_root_attenuation
        A = np.tile(A, (receivers_per_node, transmitters_per_node))
        node_to_receivers = {n: [node_to_int[n]+i*len(node_to_int) for i in range(receivers_per_node)] for n in node_to_int}
        node_to_transmitters = {n: [node_to_int[n]+i*len(node_to_int) for i in range(transmitters_per_node)] for n in node_to_int}
    return A, node_to_transmitters, node_to_receivers

def create_channel(num_receivers: int = 1, num_transmitters: int = 1,
                   F_distribution: Optional[Tuple[str, str]] = None,
                   random_state: Optional[Union[int, np.random.mtrand.RandomState]] = None,
                   attenuation_matrix: Optional[np.ndarray] = None) -> Tuple[
                       np.ndarray, float, np.random.mtrand.RandomState]:
    """Create a channel model.

    Channel power is the expected root mean square signal per receiver; i.e.,
    :math:`mean(F^2)*num_transmitters` for homogeneous codes.

    Args:
        num_receivers: Number of receivers.

        num_transmitters: Number of transmitters.

        F_distribution: Distribution for the channel. Supported values are:

        *   First value: ``normal`` and ``binary``.
        *   Second value: ``real`` and ``complex``.

        random_state: Seed for a random state or a random state.

        attenuation_matrix: Root of the power associated with a variable to
        chip communication ... Jack: what does this represent in the field?
        Joel: This is the root-power part of the matrix F. It basically sparsifies
        F so as to match the lattice transmission structure. The function now
        has some additional branches that make things more explicit.

    Returns:
        Two-tuple of channel and channel power, where the channel is an 
        :math:`i \times j` matrix with :math:`i` rows corresponding to the 
        receivers and :math:`j` columns to the transmitters, and channel power 
        is a number.

    """

    if num_receivers < 1 or num_transmitters < 1:
        raise ValueError('At least one receiver and one transmitter are required.')
    
    channel_power = num_transmitters

    random_state = make_random_state(random_state)
    
    if F_distribution is None:
        F_distribution = ('normal', 'complex')
    elif type(F_distribution) is not tuple or len(F_distribution) != 2:
        raise ValueError('F_distribution should be a tuple of strings or None')

    if F_distribution[0] == 'normal':
        if F_distribution[1] == 'real':
            F = random_state.normal(0, 1, size=(num_receivers, num_transmitters))
        else:
            channel_power = 2*num_transmitters
            F = random_state.normal(0, 1, size=(num_receivers, num_transmitters)) + \
                1j*random_state.normal(0, 1, size=(num_receivers, num_transmitters))
    elif F_distribution[0] == 'binary':
        if F_distribution[1] == 'real':
            F = (1 - 2*random_state.randint(2, size=(num_receivers, num_transmitters)))
        else:
            channel_power = 2*num_transmitters #For integer precision purposes:
            F = ((1 - 2*random_state.randint(2, size=(num_receivers, num_transmitters))) +
                 1j*(1 - 2*random_state.randint(2, size=(num_receivers, num_transmitters))))

    if attenuation_matrix is not None:
        if np.iscomplex(attenuation_matrix).any():
            raise ValueError('attenuation_matrix must not have complex values')
        F = F*attenuation_matrix #Dense format for now, this is slow.
        channel_power *= np.mean(np.sum(attenuation_matrix*attenuation_matrix,
                                        axis=0))/num_receivers

    return F, channel_power

def _constellation_properties(modulation):
    """Return bits per symbol, symbol amplitudes, and mean power for QAM constellation.

    Constellation mean power makes the standard assumption that symbols are
    sampled uniformly at random for the signal.
    """
    if modulation not in mod_config.keys():
        raise ValueError('Unsupported modulation method')

    amps = 1+2*np.arange(mod_config[modulation]["amps"])
    constellation_mean_power = 1 if modulation == 'BPSK' else 2*np.mean(amps*amps)

    return mod_config[modulation]["bpt"], amps, constellation_mean_power

def _create_transmitted_symbols(num_transmitters,
                                amps=[-1, 1],
                                quadrature=True,
                                random_state=None):
    """Generate symbols.

    Symbols are generated uniformly at random as a function of the quadrature
    and amplitude modulation.

    The power per symbol is not normalized, it is proportional to :math:`N_t*sig2`,
    where :math:`sig2 = [1, 2, 10, 42]` for BPSK, QPSK, 16QAM and 64QAM respectively.

    The complex and real-valued parts of all constellations are integer.

    Args:
        num_transmitters: Number of transmitters.

        amps: Amplitudes as an iterable.

        quadrature: Quadrature (True) or only phase-shift keying such as BPSK (False).

        random_state: Seed for a random state or a random state.

    Returns:

        Symbols, as a column vector of length ``num_transmitters``.

    """

    if np.iscomplex(amps).any():
        raise ValueError('Amplitudes cannot have complex values')
    if any(np.modf(amps)[0]):
        raise ValueError('Amplitudes must have integer values')

    random_state = make_random_state(random_state)

    if quadrature == False:
        transmitted_symbols = random_state.choice(amps, size=(num_transmitters, 1))
    else:
        transmitted_symbols = random_state.choice(amps, size=(num_transmitters, 1)) \
            + 1j*random_state.choice(amps, size=(num_transmitters, 1))

    return transmitted_symbols

def _create_signal(F, transmitted_symbols=None, channel_noise=None,
                  SNRb=float('Inf'), modulation='BPSK', channel_power=None,
                  random_state=None):
    """Create signal y = F v + n.

    Generates random transmitted symbols and noise as necessary.

    F is assumed to consist of independent and identically distributed (i.i.d)
    elements such that :math:`F\dagger*F = N_r I[N_t]*cp` where :math:`I` is
    the identity matrix and :math:`cp` the channel power.

    v are assumed to consist of i.i.d unscaled constellations elements (integer
    valued in real and complex parts). Mean constellation power dictates a
    rescaling relative to :math:`E[v v\dagger] = I[Nt]`.

    ``channel_noise`` is assumed, or created, to be suitably scaled. N0 Identity[Nt] =
    SNRb = /   @jack, please finish this statement; also I removed unused F_norm = 1, v_norm = 1

    Args:
        F: Wireless channel as an :math:`i \times j` matrix of complex values,
            where :math:`i` rows correspond to :math:`y_i` receivers and :math:`j`
            columns correspond to :math:`v_i` transmitted symbols.

        transmitted_symbols: Transmitted symbols as a column vector.

        channel_noise: Channel noise as a complex value.

        SNRb: Signal-to-noise ratio.

        modulation: Modulation. Supported values are 'BPSK', 'QPSK', '16QAM',
            '64QAM', and '256QAM'.

        channel_power: Channel power. By default, proportional to the number
            of transmitters.

        random_state: Seed for a random state or a random state.

    Returns:
        Four-tuple of received signals (``y``), transmitted symbols (``v``),
        channel noise, and random_state, where ``y`` is a column vector of length
        equal to the rows of ``F``.
    """

    num_receivers = F.shape[0]
    num_transmitters = F.shape[1]

    random_state = make_random_state(random_state)

    bits_per_transmitter, amps, constellation_mean_power = _constellation_properties(modulation)

    if transmitted_symbols is not None:
        if modulation == 'BPSK' and np.iscomplex(transmitted_symbols).any():
            raise ValueError(f"BPSK transmitted signals must be real")
        if modulation != 'BPSK' and np.isreal(transmitted_symbols).any():
            raise ValueError(f"Quadrature transmitted signals must be complex")
    else:
        if type(random_state) is not np.random.mtrand.RandomState:
            random_state = np.random.RandomState(random_state)

        quadrature = False if modulation == 'BPSK' else True
        transmitted_symbols = _create_transmitted_symbols(
                num_transmitters, amps=amps, quadrature=quadrature, random_state=random_state)

    if SNRb <= 0:
       raise ValueError(f"signal-to-noise ratio must be positive. SNRb={SNRb}")

    if SNRb == float('Inf'):
       y = np.matmul(F, transmitted_symbols)
    elif channel_noise is not None:
        y = channel_noise + np.matmul(F, transmitted_symbols)
    else:
        # Energy_per_bit:
        if channel_power == None:
            #Assume proportional to num_transmitters; i.e., every channel component is RMSE 1 and 1 bit
            channel_power = num_transmitters

        Eb = channel_power * constellation_mean_power / bits_per_transmitter #Eb is the same for QPSK and BPSK
        # Eb/N0 = SNRb (N0 = 2 sigma^2, the one-sided PSD ~ kB T at antenna)
        # SNRb and Eb, together imply N0
        N0 = Eb / SNRb
        sigma = np.sqrt(N0/2) # Noise is complex by definition, hence 1/2 power in real and complex parts

        # Channel noise of covariance N0*I_{NR}. Noise is complex by definition, although
        # for real channel and symbols we need only worry about real part:
        channel_noise = sigma*(random_state.normal(0, 1, size=(num_receivers, 1)) \
            + 1j*random_state.normal(0, 1, size=(num_receivers, 1)))
        if modulation == 'BPSK' and np.isreal(F).all():
            channel_noise = channel_noise.real

        y = channel_noise + np.matmul(F, transmitted_symbols)

    return y, transmitted_symbols, channel_noise, random_state

def spin_encoded_mimo(modulation: str, 
                      y: Union[np.array, None] = None,
                      F: Union[np.array, None] = None,
                      *,
                      transmitted_symbols: Union[np.array, None] = None,
                      channel_noise: Union[np.array, None] = None,
                      num_transmitters: int = None,
                      num_receivers: int = None,
                      SNRb: float = float('Inf'),
                      seed: Union[None, int, np.random.RandomState] = None,
                      F_distribution: Union[None, tuple] = None,
                      use_offset: bool = False,
                      attenuation_matrix = None) -> dimod.BinaryQuadraticModel:
    """Generate a multi-input multiple-output (MIMO) channel-decoding problem.

    Users transmit complex-valued symbols over a random channel, :math:`F`, 
    to some number of receivers, subject to additive white Gaussian noise. 
    For a received signal, :math:`y`, the log likelihood of a symbol set, 
    :math:`v`, is given by :math:`argmin || y - F v ||_2`. For :math:`v` 
    encoded as a linear sum of spins, the optimization problem can be 
    represented as a binary quadratic model (BQM).

    In radio networks, `MIMO <https://en.wikipedia.org/wiki/MIMO>`_ is a method 
    of increasing link capacity by using multiple transmission and receiving 
    antennas to exploit multipath propagation.

    Users each transmit complex valued symbols over a random channel :math:`F` of
    some num_receivers, subject to additive white Gaussian noise. Given the received
    signal y the log likelihood of a given symbol set :math:`v` is given by
    :math:`MLE = argmin || y - F v ||_2`. When v is encoded as a linear
    sum of spins the optimization problem is defined by a Binary Quadratic Model.
    Depending on arguments used, this may be a model for Code Division Multiple
    Access _[#T02, #R20], 5G communication network problems _[#Prince], or others.

    Args:
        y: Complex- or real-valued received signal, as a NumPy array. If 
            ``None``, generated from other arguments.

        F: Complex- or real-valued channel, as a NumPy array. If ``None``, 
            generated from other arguments. Note that for correct interpretation
            of SNRb, channel power should be normalized to ``num_transmitters``.

        modulation: Constellation (symbol set) users can transmit. Symbols are 
            assumed to be transmitted with equal probability. Supported values 
            are:

            * 'BPSK'

                Binary Phase Shift Keying. Transmitted symbols are :math:`+1, -1`;
                no encoding is required. A real-valued channel is assumed.

            * 'QPSK'

                Quadrature Phase Shift Keying. Transmitted symbols are 
                :math:`1+1j, 1-1j, -1+1j, -1-1j` normalized by 
                :math:`\\frac{1}{\\sqrt{2}}`. spins are encoded as a real vector 
                concatenated with an imaginary vector.

            * '16QAM'

                Each user is assumed to select independently from 16 symbols.
                The transmitted symbol is a complex value that can be encoded 
                by two spins in the imaginary part and two spins in the real 
                part. Highest precision real and imaginary spin vectors are 
                concatenated to lower precision spin vectors.

            * '64QAM'

                A QPSK symbol set is generated and symbols are further amplitude 
                modulated by an independently and uniformly distributed random 
                amount from :math:`[1, 3]`.

            * '256QAM'

                A QPSK symbol set is generated and symbols are further amplitude 
                modulated by an independently and uniformly distributed random 
                amount from :math:`[1, 3, 5]`.

        num_transmitters: Number of users. Each user transmits one symbol per 
            frame.

        num_receivers: Number of receivers of a channel. Must be consistent 
            with the length of any provided signal, ``len(y)``.

        SNRb: Signal-to-noise ratio per bit used to generate the noisy signal 
            when ``y`` is not provided. If ``float('Inf')``, no noise is
            added. 
            
            :math:`SNR_b = E_b/N_0`, where :math:`E_b` is energy per bit, 
            and :math:`N_0` is the one-sided power-spectral density. :math:`N_0` 
            is typically :math:`k_B T` at the receiver. To convert units of 
            :math:`dB` to :math:`SNR_b` use :math:`SNRb=10^{SNR_b[decibels]/10}`.

        seed: Random seed, as an integer, or state, as a 
            :class:`numpy.random.RandomState` instance.   
            
        transmitted_symbols:
            Set of symbols transmitted. Used in combination with ``F`` to 
            generate the received signal, :math:`y`. The number of transmitted 
            symbols must be consistent with ``F``.
            
            For BPSK and QPSK modulations, statistics of the ensemble do not 
            depend on the choice: all choices are equivalent. By default, 
            symbols are chosen for all users as :math:`1` or :math:`1 + 1j`, 
            respectively. Note that for correct analysis by some solvers, applying 
            spin-reversal transforms may be necessary.
            
            For QAM modulations, amplitude randomness affects likelihood in a 
            non-trivial way. By default, symbols are chosen independently and 
            identically distributed from the constellations. 

        channel_noise: Channel noise as a NumPy array of complex values. Must 
            be consistent with the number of receivers. 

        F_distribution:
            Zero-mean, variance-one distribution, in tuple form 
            ``(distribution, type)``, used to generate each element in ``F`` 
            when ``F`` is not provided . Supported values are:
            
                * ``'normal'`` or ``'binary'`` for the distribution 
                * ``'real'`` or ``'complex'`` for the type 

            For large numbers of receivers and transmitters, statistical 
            properties of the likelihood are weakly dependent on the 
            distribution. Choosing ``'binary'`` allows for integer-valued 
            Hamiltonians while ``'normal'`` is a more typical model. The channel 
            can be real or complex; in many cases this represents a superficial 
            distinction up to rescaling. For real-valued symbols (BPSK) the 
            default is ``('normal', 'real')``; otherwise, the default is 
            ``('normal', 'complex')``. 

        use_offset:
           Adds a constant to the Ising model energy so that the energy 
           evaluated for the transmitted symbols is zero. At sufficiently
           high ratios of receivers to users, and with high signal-to-noise 
           ratio, this is with high probability the ground-state energy.

        attenuation_matrix:
           Root power associated to variable to chip communication; use
           for sparse and structured codes.

    Returns:
        Binary quadratic model defining the log-likelihood function.

    Example:

        This example generates an instance of a CDMA problem in the high-load 
        regime, near a first-order phase transition.

        >>> num_transmitters = 64
        >>> transmitters_per_receiver = 1.5
        >>> SNRb = 5
        >>> bqm = dimod.generators.spin_encoded_mimo(modulation='BPSK', 
        ...     num_transmitters = 64, 
        ...     num_receivers = round(num_transmitters/transmitters_per_receiver), 
        ...     SNRb=SNRb, 
        ...     F_distribution = ('binary', 'real'))

    .. [#T02] T. Tanaka IEEE TRANSACTIONS ON INFORMATION THEORY, VOL. 48, NO. 11, NOVEMBER 2002

    .. [#R20] J. Raymond, N. Ndiaye, G. Rayaprolu and A. D. King, 
        "Improving performance of logical qubits by parameter tuning and topology compensation," 
        2020 IEEE International Conference on Quantum Computing and Engineering (QCE), 
        Denver, CO, USA, 2020, pp. 295-305, doi: 10.1109/QCE49297.2020.00044.

    .. [#Prince] Various (https://paws.princeton.edu/)
    """

    random_state = make_random_state(seed)

    if F is None:

        if num_transmitters:
            if num_transmitters <= 0:
                raise ValueError('Configured number of transmitters must be positive')
        elif transmitted_symbols:
            num_transmitters = len(transmitted_symbols)
        else:
           ValueError('`num_transmitters` is not specified and cannot'
                'be inferred from `F` or `transmitted_symbols` (both None)') 
           
        if num_receivers:
            if num_receivers <= 0:
                raise ValueError('Configured number of receivers must be positive')
        elif y:
            num_receivers = y.shape[0]
        elif channel_noise:
            num_receivers = channel_noise.shape[0]  
        else:
            raise ValueError('`num_receivers` is not specified and cannot'
                'be inferred from `F`, `y` or `channel_noise` (all None)')  

<<<<<<< HEAD
        F, channel_power = create_channel(num_receivers=num_receivers,
=======
    if y is not None:
        if len(y.shape) == 1:
            y = y.reshape(y.shape[0], 1)
        elif len(y.shape) != 2 or y.shape[1] != 1:
            raise ValueError(f"y should have shape (n, 1) or (n,) for some n; given: {y.shape}")

    if F is None:
        F, channel_power, seed = create_channel(num_receivers=num_receivers,
>>>>>>> 3267d7a8
                                                num_transmitters=num_transmitters,
                                                F_distribution=F_distribution,
                                                random_state=random_state,
                                                attenuation_matrix=attenuation_matrix)

    else:
        channel_power = num_transmitters

    if y is None:
        y, _, _, _ = _create_signal(F,
                                    transmitted_symbols=transmitted_symbols,
                                    channel_noise=channel_noise,
                                    SNRb=SNRb, modulation=modulation,
                                    channel_power=channel_power,
                                    random_state=random_state)

    h, J, offset = _yF_to_hJ(y, F, modulation)

    if use_offset:
        #NB - in this form, offset arises from
        return dimod.BQM(h[:, 0], J, 'SPIN', offset=offset)
    else:
        np.fill_diagonal(J, 0)
        return dimod.BQM(h[:, 0], J, 'SPIN')

def _make_honeycomb(L: int):
    """ 2L by 2L triangular lattice with open boundaries,
    and cut corners to make hexagon. """
    G = nx.Graph()
    G.add_edges_from([((x, y), (x, y+ 1)) for x in range(2*L+1) for y in range(2*L)])
    G.add_edges_from([((x, y), (x+1, y)) for x in range(2*L) for y in range(2*L + 1)])
    G.add_edges_from([((x, y), (x+1, y+1)) for x in range(2*L) for y in range(2*L)])
    G.remove_nodes_from([(i, j) for j in range(L) for i in range(L+1+j, 2*L+1) ])
    G.remove_nodes_from([(i, j) for i in range(L) for j in range(L+1+i, 2*L+1)])
    return G

def spin_encoded_comp(lattice: Union[int, nx.Graph],
                      modulation: str, 
                      y: Union[np.array, None] = None,
                      F: Union[np.array, None] = None,
                      *,
                      integer_labeling: bool = True,
                      transmitted_symbols: Union[np.array, None] = None,
                      channel_noise: Union[np.array, None] = None,
                      num_transmitters_per_node: int = 1,
                      num_receivers_per_node: int = 1,
                      SNRb: float = float('Inf'),
                      seed: Union[None, int, np.random.RandomState] = None,
                      F_distribution: Union[None, str] = None,
                      use_offset: bool = False) -> dimod.BinaryQuadraticModel:
    """Generate a coooperative multi-point (CoMP) decoding problem.

    In `coordinated multipoint (CoMP) <https://en.wikipedia.org/wiki/Cooperative_MIMO>`_
    neighboring cellular base stations coordinate transmissions and jointly 
    process received signals.

    Users each transmit complex valued symbols over a random channel :math:`F` of
    some num_receivers, subject to additive white Gaussian noise. Given the received
    signal y the log likelihood of a given symbol set :math:`v` is given by
    :math:`MLE = argmin || y - F v ||_2`. When v is encoded as a linear
    sum of spins the optimization problem is defined by a Binary Quadratic Model.

    Args:
        lattice: Geometry, as a :class:`networkx.Graph` or integer, defining 
            the set of nearest-neighbor basestations. 
            
            Each basestation has ``num_receivers`` receivers and 
            ``num_transmitters`` local transmitters, set as either attributes
            of the graph or as per-node values. Transmitters from neighboring 
            basestations are also received. 
           
            When set to an integer value, a honeycomb lattice of the given 
            linear scale (number of basestations :math:`O(L^2)`) is created.

        modulation: Constellation (symbol set) users can transmit. Symbols are 
            assumed to be transmitted with equal probability. Supported values 
            are:

            * 'BPSK'
                Binary Phase Shift Keying. Transmitted symbols are :math:`+1, -1`;
                no encoding is required. A real-valued channel is assumed.
            * 'QPSK'
                Quadrature Phase Shift Keying. Transmitted symbols are 
                :math:`1+1j, 1-1j, -1+1j, -1-1j` normalized by 
                :math:`\\frac{1}{\\sqrt{2}}`. Spins are encoded as a real vector 
                concatenated with an imaginary vector.
            * '16QAM'
                Each user is assumed to select independently from 16 symbols.
                The transmitted symbol is a complex value that can be encoded 
                by two spins in the imaginary part and two spins in the real 
                part. Highest precision real and imaginary spin vectors are 
                concatenated to lower precision spin vectors.
            * '64QAM'
                A QPSK symbol set is generated and symbols are further amplitude 
                modulated by an independently and uniformly distributed random 
                amount from :math:`[1, 3]`.
            * '256QAM'
                A QPSK symbol set is generated and symbols are further amplitude 
                modulated by an independently and uniformly distributed random 
                amount from :math:`[1, 3, 5]`.
 
        y:  Complex- or real-valued received signal, as a NumPy array. If 
            ``None``, generated from other arguments.

        F:  The channel F should be set to None, it is not dependent on the geometric information for now."
            'll remove this parameter until it is implemented

        integer_labeling:
            Compresses geometric, quadrature, and modulation-scale information
            for every spin to a non-redundant integer label sequence. In 
            particular, for BPSK with at most one transmitter per site, there
            is one spin per lattice node with a transmitter, which inherits the 
            lattice label.
            When False, spin variables are labeled with geometric_position, 
            index at geometric position, quadrature, bit-precision. 
            This option is currently not supported. 

        transmitted_symbols: Set of symbols transmitted. Used in combination 
            with ``F`` to generate the received signal, :math:`y`. The number 
            of transmitted symbols must be consistent with ``F``.
            
            For BPSK and QPSK modulations, statistics of the ensemble do not 
            depend on the choice: all choices are equivalent. By default, 
            symbols are chosen for all users as :math:`1` or :math:`1 + 1j`, 
            respectively. Note that for correct analysis by some solvers, 
            applying spin-reversal transforms may be necessary.
            
            For QAM modulations, amplitude randomness affects likelihood in a 
            non-trivial way. By default, symbols are chosen independently and 
            identically distributed from the constellations. 
        
        channel_noise: Channel noise as a complex value.

        num_transmitters_per_node: Number of users. Each user transmits one 
            symbol per frame. Overrides any ``num_transmitters`` attribute of
            a :class:`networkx.Graph` provided as the ``lattice`` parameter. 

        num_receivers_per_node: Number of receivers of a channel. Must be 
            consistent with the length of any provided signal, ``len(y)``.
            Overrides any ``num_receivers`` attribute of the ``lattice`` 
            parameter.

        SNRb: Signal-to-noise ratio per bit used to generate the noisy signal 
            when ``y`` is not provided. If ``float('Inf')``, no noise is
            added.  
        
        seed: Random seed, as an integer, or state, as a 
            :class:`numpy.random.RandomState` instance.
        
        F_distribution: Zero-mean, variance-one distribution, in tuple form 
            ``(distribution, type)``, used to generate each element in ``F`` 
            when ``F`` is not provided . Supported values are:
            
            * ``'normal'`` or ``'binary'`` for the distribution 
            * ``'real'`` or ``'complex'`` for the type 
            
            For large numbers of receivers and transmitters, statistical 
            properties of the likelihood are weakly dependent on the 
            distribution. Choosing ``'binary'`` allows for integer-valued 
            Hamiltonians while ``'normal'`` is a more typical model. The channel 
            can be real or complex; in many cases this represents a superficial 
            distinction up to rescaling. For real-valued symbols (BPSK) the 
            default is ``('normal', 'real')``; otherwise, the default is 
            ``('normal', 'complex')``.
        
        use_offset: Adds a constant to the Ising model energy so that the 
            energy evaluated for the transmitted symbols is zero. At 
            sufficiently high ratios of receivers to users, and with high 
            signal-to-noise ratio, this is with high probability the 
            ground-state energy.

    Returns:
        bqm: Binary quadratic model defining the log-likelihood function.

    Example:

        Generate an instance of a CDMA problem in the high-load regime, near a
        first-order phase transition:

        >>> import networkx as nx
        >>> G = nx.complete_graph(4)
        >>> nx.set_node_attributes(G, values={n:2*n+1 for n in G.nodes()}, name='num_transmitters')
        >>> nx.set_node_attributes(G, values={n:2 for n in G.nodes()}, name='num_receivers')
        >>> transmitted_symbols = np.random.choice([1, -1], 
        ...     size=(sum(nx.get_node_attributes(G, "num_transmitters").values()), 1))
        >>> bqm = dimod.generators.spin_encoded_comp(G,
        ...     modulation='BPSK', 
        ...     transmitted_symbols=transmitted_symbols,
        ...     SNRb=5,
        ...     F_distribution = ('binary', 'real'))

    """

    if type(lattice) is not nx.Graph:
        lattice = _make_honeycomb(int(lattice))

    if modulation is None:
        modulation = 'BPSK'

    attenuation_matrix, ntr, ntt = lattice_to_attenuation_matrix(
        lattice,
        transmitters_per_node=num_transmitters_per_node,
        receivers_per_node=num_receivers_per_node,
        neighbor_root_attenuation=1)
    
    num_receivers, num_transmitters = attenuation_matrix.shape

    bqm = spin_encoded_mimo(
        modulation=modulation,
        y=y,
        F=F,
        transmitted_symbols=transmitted_symbols,
        channel_noise=channel_noise,
        num_transmitters=num_transmitters,
        num_receivers=num_receivers,
        SNRb=SNRb,
        seed=seed,
        F_distribution=F_distribution,
        use_offset=use_offset,
        attenuation_matrix=attenuation_matrix)
    # I should relabel the integer representation back to
    # (geometric_position, index_at_position, imag/real, precision)
    # Easy case (for now) BPSK num_transmitters per site at most 1.

    if (modulation == 'BPSK' and num_transmitters_per_node == 1
        and integer_labeling==False):
        rtn = {v[0]: k for k, v in ntr.items()}  # Invertible mapping
        # Need to check attributes really, ..
        print(rtn)
        bqm.relabel_variables({n: rtn[n] for n in bqm.variables})

    return bqm

# Moved to end of file until we do something with this
def filter_marginal_estimator(x: np.array, modulation: str):
    if modulation is not None:
        if modulation == 'BPSK' or modulation == 'QPSK':
            max_abs = 1
        elif modulation == '16QAM':
            max_abs = 3
        elif modulation == '64QAM':
            max_abs = 7
        elif modulation == '128QAM':
            max_abs = 15
        else:
            raise ValueError('Unknown modulation')
        #Real part (nearest):
        x_R = 2*np.round((x.real - 1)/2) + 1
        x_R = np.where(x_R < -max_abs, -max_abs, x_R)
        x_R = np.where(x_R > max_abs, max_abs, x_R)
        if modulation != 'BPSK':
            x_I = 2*np.round((x.imag - 1)/2) + 1
            x_I = np.where(x_I <- max_abs, -max_abs, x_I)
            x_I = np.where(x_I > max_abs, max_abs, x_I)
            return x_R + 1j*x_I
        else:
            return x_R<|MERGE_RESOLUTION|>--- conflicted
+++ resolved
@@ -761,6 +761,12 @@
 
     random_state = make_random_state(seed)
 
+    if y is not None:
+        if len(y.shape) == 1:
+            y = y.reshape(y.shape[0], 1)
+        elif len(y.shape) != 2 or y.shape[1] != 1:
+            raise ValueError(f"y should have shape (n, 1) or (n,) for some n; given: {y.shape}")
+
     if F is None:
 
         if num_transmitters:
@@ -783,18 +789,7 @@
             raise ValueError('`num_receivers` is not specified and cannot'
                 'be inferred from `F`, `y` or `channel_noise` (all None)')  
 
-<<<<<<< HEAD
         F, channel_power = create_channel(num_receivers=num_receivers,
-=======
-    if y is not None:
-        if len(y.shape) == 1:
-            y = y.reshape(y.shape[0], 1)
-        elif len(y.shape) != 2 or y.shape[1] != 1:
-            raise ValueError(f"y should have shape (n, 1) or (n,) for some n; given: {y.shape}")
-
-    if F is None:
-        F, channel_power, seed = create_channel(num_receivers=num_receivers,
->>>>>>> 3267d7a8
                                                 num_transmitters=num_transmitters,
                                                 F_distribution=F_distribution,
                                                 random_state=random_state,
